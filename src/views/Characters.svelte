--- conflicted
+++ resolved
@@ -2,11 +2,8 @@
   import { onMount } from 'svelte'
   import api from '../services/api.js'
   import CharacterModal from '../components/CharacterModal.svelte'
-<<<<<<< HEAD
   import SteamAccountManager from '../components/SteamAccountManager.svelte'
-=======
   import FactionIcon from '../components/FactionIcon.svelte'
->>>>>>> db570e53
   
   let loading = true
   let characters = []
