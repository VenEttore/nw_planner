<script>
  import { createEventDispatcher } from 'svelte'
  import { format } from 'date-fns'
  import { zonedTimeToUtc } from 'date-fns-tz'
  
  export let show = false
  export let editingEvent = null
  export let characters = []
  export let isCreating = false
  export let statuses = []
  
  const dispatch = createEventDispatcher()
  
  // Form data
  let formData = {
    name: '',
    description: '',
    event_type: 'Custom',
    server_name: '',
    event_time: '',
    character_id: null,
    participation_status: 'Signed Up',
    location: '',
    recurring_pattern: null,
    notification_enabled: true,
    notification_minutes: 30,
    timezone: '',
    war_role: 'Unspecified'
  }
  
  // Validation
  let errors = {}
  let isValid = true
  let initializedForKey = null
  let nameInputEl
  let submitting = false
  let timeMode = 'local' // 'local' | 'server'
  let templates = []
  let selectedTemplateId = ''
  export let initialTemplateId = null
  let servers = []
  let association_mode = 'byCharacter' // 'byCharacter' | 'byServer' | 'none'
  $: canUseServerTime = (association_mode === 'byCharacter' && !!formData.character_id) || (association_mode === 'byServer' && !!formData.server_name)
  
  // Event types
  const eventTypes = [
    'War',
    'Invasion', 
    'Company Event',
    'PvE',
    'PvP',
    'Custom'
  ]
  
  // Participation statuses (prefer provided prop)
  $: participationStatuses = (Array.isArray(statuses) && statuses.length > 0)
    ? statuses.map(s => s.name)
    : ['Signed Up','Confirmed','Tentative','Absent']
  
  // Server list is inferred from the selected character; no explicit server dropdown needed
  
  // Reactive initialization guard (prevents form reset on every reactive tick)
  $: if (show) {
    const key = editingEvent?.id ?? '__create__'
    if (initializedForKey !== key) {
      if (editingEvent) {
        populateForm()
      } else {
        resetForm()
      }
      initializedForKey = key
      // focus first input shortly after mount
      setTimeout(() => { if (nameInputEl) nameInputEl.focus() }, 0)
    }
  }
  
  // Reset init guard when modal closes
  $: if (!show) {
    initializedForKey = null
    submitting = false
  }
  
  function populateForm() {
    if (!editingEvent) return
    
    formData = {
      name: editingEvent.name || '',
      description: editingEvent.description || '',
      event_type: editingEvent.event_type || 'Custom',
      server_name: editingEvent.server_name || '',
      event_time: editingEvent.event_time ? formatDateTimeLocal(editingEvent.event_time) : '',
      character_id: editingEvent.character_id || null,
      participation_status: editingEvent.participation_status || 'Signed Up',
      location: editingEvent.location || '',
      recurring_pattern: editingEvent.recurring_pattern || null,
      notification_enabled: editingEvent.notification_enabled !== false,
      notification_minutes: editingEvent.notification_minutes || 30,
      timezone: editingEvent.timezone || '',
      war_role: (editingEvent.war_type || editingEvent.war_role || 'Unspecified')
    }
    if (formData.character_id) association_mode = 'byCharacter'
    else if (formData.server_name) association_mode = 'byServer'
    else association_mode = 'none'
    isValid = true
    timeMode = 'local'
  }
  
  function resetForm() {
    formData = {
      name: '',
      description: '',
      event_type: 'Custom',
      server_name: '',
      event_time: '',
      character_id: null,
      participation_status: 'Signed Up',
      location: '',
      recurring_pattern: null,
      notification_enabled: true,
      notification_minutes: 30,
      timezone: Intl.DateTimeFormat().resolvedOptions().timeZone,
      war_role: 'Unspecified'
    }
    errors = {}
    isValid = true
    timeMode = 'local'
    association_mode = characters.length > 0 ? 'byCharacter' : 'none'
  }

  // Load templates when shown
  import api from '../services/api.js'
  import CharacterSelect from './CharacterSelect.svelte'
  async function reloadTemplates(){
    try { templates = await api.getEventTemplates() } catch (_) { templates = [] }
  }
  $: if (show) { (async ()=>{ await reloadTemplates() })() }

  // Load servers when shown
  async function loadServers(){
    try { servers = await api.getActiveServers() } catch (_) { servers = [] }
  }
  $: if (show) { (async ()=>{ await loadServers() })() }

  // Auto-apply initial template if provided on first show
  let appliedInitial = false
  $: if (show && initialTemplateId && !appliedInitial) {
    (async () => {
      try {
        await reloadTemplates()
        const exists = (templates || []).find(t => t.id == initialTemplateId)
        if (exists) {
          applyTemplate(initialTemplateId)
          appliedInitial = true
        }
      } catch (_) {}
    })()
  }

  // Reset template auto-apply flag when modal closes
  $: if (!show) {
    appliedInitial = false
    selectedTemplateId = ''
  }

  function applyTemplate(templateId) {
    const tpl = templates.find(t => t.id == templateId)
    if (!tpl) return
    selectedTemplateId = templateId
    // Prefer payload_json if present to mirror EventModal fields exactly
    const payload = typeof tpl.payload_json === 'string' ? JSON.parse(tpl.payload_json) : (tpl.payload_json || {})
    const source = Object.keys(payload).length > 0 ? payload : tpl
    formData = {
      ...formData,
      name: source.name ?? formData.name,
      description: source.description ?? formData.description,
      event_type: source.event_type ?? formData.event_type,
      server_name: source.server_name ?? formData.server_name,
      event_time: source.event_time ?? formData.event_time,
      character_id: source.character_id ?? formData.character_id,
      participation_status: source.participation_status ?? formData.participation_status,
      location: source.location ?? formData.location,
      notification_enabled: source.notification_enabled !== undefined ? !!source.notification_enabled : formData.notification_enabled,
      notification_minutes: typeof source.notification_minutes === 'number' ? source.notification_minutes : formData.notification_minutes,
      timezone: formData.timezone
    }
    // Derive association after template apply
    if (formData.character_id) { association_mode = 'byCharacter'; syncServerFromCharacter() }
    else if (formData.server_name) { association_mode = 'byServer'; const s = servers.find(x => x.name === formData.server_name); if (s) formData.timezone = s.timezone || formData.timezone }
    else { association_mode = 'none' }

    // Compute event_time from timing strategy if provided in payload
    if (source.time_strategy) {
      const computedLocal = computeFromTimingStrategy(source.time_strategy, source.time_params || {})
      if (computedLocal) {
        formData.event_time = computedLocal
      }
    }

    // Ensure server fields reflect selected character if provided by template
    syncServerFromCharacter()
  }

  function computeFromTimingStrategy(strategy, params) {
    const now = new Date()
    function toLocalInputString(d) {
      const y = d.getFullYear()
      const m = String(d.getMonth() + 1).padStart(2, '0')
      const day = String(d.getDate()).padStart(2, '0')
      const hh = String(d.getHours()).padStart(2, '0')
      const mm = String(d.getMinutes()).padStart(2, '0')
      return `${y}-${m}-${day}T${hh}:${mm}`
    }
    if (strategy === 'relative') {
      const unit = params.unit || 'hour'
      const copy = new Date(now)
      if (unit === 'hour') copy.setHours(copy.getHours() + 1)
      else if (unit === 'day') copy.setDate(copy.getDate() + 1)
      else if (unit === 'week') copy.setDate(copy.getDate() + 7)
      return toLocalInputString(copy)
    }
    if (strategy === 'fixed') {
      const when = params.when || 'today'
      const timeOfDay = params.timeOfDay || '20:00'
      const [hh, mm] = timeOfDay.split(':').map(x => parseInt(x))
      const copy = new Date(now)
      if (when === 'tomorrow') {
        copy.setDate(copy.getDate() + 1)
      } else if (when === 'weekday') {
        const target = parseInt(params.weekday || 0)
        const delta = ((target - copy.getDay() + 7) % 7) || 7
        copy.setDate(copy.getDate() + delta)
      }
      copy.setHours(hh || 0, mm || 0, 0, 0)
      return toLocalInputString(copy)
    }
    return ''
  }

  // Legacy template time helpers removed; templates now compute via computeFromTimingStrategy only
  
  function formatDateTimeLocal(dateString) {
    if (!dateString) return ''
    
    const date = new Date(dateString)
    const year = date.getFullYear()
    const month = String(date.getMonth() + 1).padStart(2, '0')
    const day = String(date.getDate()).padStart(2, '0')
    const hours = String(date.getHours()).padStart(2, '0')
    const minutes = String(date.getMinutes()).padStart(2, '0')
    
    return `${year}-${month}-${day}T${hours}:${minutes}`
  }
  
  function validateForm() {
    errors = {}
    
    // Required fields
    if (!formData.name.trim()) {
      errors.name = 'Event name is required'
    }
    
    if (!formData.event_type) {
      errors.event_type = 'Event type is required'
    }
    
    if (!formData.event_time) {
      errors.event_time = 'Event time is required'
    }
    
    if (association_mode === 'byCharacter') {
      if (!formData.character_id) {
        errors.character_id = 'Character selection is required'
      }
    } else if (association_mode === 'byServer') {
      if (!formData.server_name) {
        errors.server_name = 'Server selection is required'
      }
    }
    
    // Note: allow editing past events; only require presence
    
    // Validate notification minutes
    if (formData.notification_enabled && formData.notification_minutes < 0) {
      errors.notification_minutes = 'Notification minutes must be positive'
    }
    
    isValid = Object.keys(errors).length === 0
    return isValid
  }
  
  function handleSubmit() {
    if (submitting) return
    if (!validateForm()) {
      return
    }
    
    // Determine timezone based on mode and association
    let effectiveTimezone = Intl.DateTimeFormat().resolvedOptions().timeZone
    if (timeMode === 'server') {
      if (association_mode === 'byCharacter') {
        const character = characters.find(c => c.id === parseInt(formData.character_id))
        effectiveTimezone = character?.server_timezone || formData.timezone || effectiveTimezone
      } else if (association_mode === 'byServer') {
        const server = servers.find(s => s.name === formData.server_name)
        effectiveTimezone = server?.timezone || formData.timezone || effectiveTimezone
      }
    } else {
      effectiveTimezone = formData.timezone || effectiveTimezone
    }

    // Compute UTC ISO based on selected mode
    const eventTimeIso = timeMode === 'server'
      ? zonedTimeToUtc(formData.event_time, effectiveTimezone).toISOString()
      : new Date(formData.event_time).toISOString()

    // Ensure server fields reflect association right before submit
    if (association_mode === 'byCharacter') {
      syncServerFromCharacter()
    } else if (association_mode === 'byServer') {
      const server = servers.find(s => s.name === formData.server_name)
      if (server) {
        formData.server_name = server.name
        formData.timezone = server.timezone || formData.timezone
      }
      formData.character_id = null
    } else {
      formData.character_id = null
      formData.server_name = ''
    }

    // Format event data for submission
    const eventData = {
      ...formData,
      event_time: eventTimeIso,
      timezone: effectiveTimezone
    }
    
    submitting = true
    dispatch('save', eventData)
  }
  
  function handleCancel() {
    initializedForKey = null
    dispatch('cancel')
  }
  
  async function handleDelete() {
    if (editingEvent && editingEvent.id) {
      const { showConfirm } = await import('../stores/dialog.js')
      const ok = await showConfirm('Are you sure you want to delete this event?', 'Delete Event', 'Delete', 'Cancel')
      if (ok) {
        initializedForKey = null
        dispatch('delete', editingEvent.id)
      }
    }
  }
  
  function handleKeydown(event) {
    if (event.key === 'Escape') {
      handleCancel()
    }
  }
  
  // Prevent accidental close on selection-drag outside: require mousedown+click on backdrop
  let backdropMouseDownOnSelf = false
  function onBackdropMouseDown(e) { backdropMouseDownOnSelf = e.target === e.currentTarget }
  function handleBackdropClick(event) {
    if (event.target === event.currentTarget && backdropMouseDownOnSelf) {
      handleCancel()
    }
  }
  
  // Ensure server_name/timezone reflect the selected character
  function syncServerFromCharacter() {
    if (association_mode !== 'byCharacter') return
    if (!formData?.character_id) return
    const character = characters.find(c => c.id === parseInt(formData.character_id))
    if (character) {
      formData.server_name = character.server_name
      formData.timezone = character.server_timezone || formData.timezone
    }
  }

  // Auto-populate server name when character changes
  function handleCharacterChange() {
    syncServerFromCharacter()
  }

  function handleServerChange(e) {
    const name = e?.target?.value || formData.server_name
    const server = servers.find(s => s.name === name)
    if (server) {
      formData.server_name = server.name
      formData.timezone = server.timezone || formData.timezone
    }
  }
  
  // Get event type specific defaults
  function handleEventTypeChange() {
    const eventTypeDefaults = {
      'War': {
        location: 'Territory',
        notification_minutes: 60
      },
      'Invasion': {
        location: 'Territory',
        notification_minutes: 60
      },
      'Company Event': {
        location: 'Company Hall',
        notification_minutes: 30
      },
      'PvE': {
        location: 'Dungeon',
        notification_minutes: 15
      },
      'PvP': {
        location: 'Arena/OPR',
        notification_minutes: 15
      },
      
    }
    
    const defaults = eventTypeDefaults[formData.event_type]
    if (defaults) {
      if (!formData.location) {
        formData.location = defaults.location
      }
      formData.notification_minutes = defaults.notification_minutes
    }
  }
</script>

<svelte:window on:keydown={handleKeydown} />

{#if show}
  <div class="fixed inset-0 bg-black bg-opacity-50 flex items-center justify-center z-50 p-4" role="dialog" aria-modal="true" on:mousedown={onBackdropMouseDown} on:click={handleBackdropClick} on:keydown={handleKeydown}>
    <div class="bg-white dark:bg-gray-800 rounded-lg shadow-xl max-w-2xl w-full max-h-[90vh] overflow-y-auto" role="document" on:click|stopPropagation on:keydown|stopPropagation>
      <!-- Header -->
      <div class="flex items-center justify-between p-6 border-b border-gray-200 dark:border-gray-700">
        <h2 class="text-xl font-semibold text-gray-900 dark:text-white">
          {isCreating ? 'Create New Event' : 'Edit Event'}
        </h2>
        <button
          on:click={handleCancel}
          class="text-gray-400 hover:text-gray-600 dark:hover:text-gray-200 transition-colors"
        >
          <svg class="w-6 h-6" fill="none" stroke="currentColor" viewBox="0 0 24 24">
            <path stroke-linecap="round" stroke-linejoin="round" stroke-width="2" d="M6 18L18 6M6 6l12 12" />
          </svg>
        </button>
      </div>
      
      <!-- Form -->
      <form id="eventForm" on:submit|preventDefault={handleSubmit} class="p-6 space-y-6">
        <!-- Event Name -->
        <div>
          <label for="name" class="block text-sm font-medium text-gray-700 dark:text-gray-300 mb-2">
            Event Name *
          </label>
          <input
            type="text"
            id="name"
            bind:this={nameInputEl}
            bind:value={formData.name}
            class="w-full px-3 py-2 border border-gray-300 dark:border-gray-600 rounded-md focus:outline-none focus:ring-2 focus:ring-nw-blue focus:border-transparent dark:bg-gray-700 dark:text-white"
            placeholder="Enter event name"
            class:border-red-500={errors.name}
            required
          />
          {#if errors.name}
            <p class="mt-1 text-sm text-red-600 dark:text-red-400">{errors.name}</p>
          {/if}
        </div>
        
        <!-- Template Apply + Event Type / War Type -->
        <div>
          <div class="flex items-center justify-between mb-2">
            {#if templates.length > 0}
            <div class="flex items-center gap-2">
              <label for="apply_template" class="text-xs text-gray-600 dark:text-gray-400">Apply Template</label>
              <select id="apply_template" bind:value={selectedTemplateId} on:focus={reloadTemplates} on:click={reloadTemplates} on:change={(e)=> applyTemplate(e.target.value)} class="text-xs px-2 py-1 border border-gray-300 dark:border-gray-600 rounded-md bg-white dark:bg-gray-700 text-gray-700 dark:text-gray-200">
                <option value="">Select</option>
                {#each templates as t}
                  <option value={t.id}>{t.name}</option>
                {/each}
              </select>
            </div>
            {/if}
          </div>
          <div class="grid grid-cols-1 md:grid-cols-2 gap-4">
            <div>
              <label for="event_type" class="block text-sm font-medium text-gray-700 dark:text-gray-300 mb-2">Event Type *</label>
              <select
                id="event_type"
                bind:value={formData.event_type}
                on:change={handleEventTypeChange}
                class="w-full px-3 py-2 border border-gray-300 dark:border-gray-600 rounded-md focus:outline-none focus:ring-2 focus:ring-nw-blue focus:border-transparent dark:bg-gray-700 dark:text-white"
                class:border-red-500={errors.event_type}
                required
              >
                {#each eventTypes as eventType}
                  <option value={eventType}>{eventType}</option>
                {/each}
              </select>
              {#if errors.event_type}
                <p class="mt-1 text-sm text-red-600 dark:text-red-400">{errors.event_type}</p>
              {/if}
            </div>
            {#if formData.event_type === 'War'}
            <div>
              <label for="war_type" class="block text-sm font-medium text-gray-700 dark:text-gray-300 mb-2">War Type</label>
              <select
                id="war_type"
                bind:value={formData.war_role}
                class="w-full px-3 py-2 border border-gray-300 dark:border-gray-600 rounded-md focus:outline-none focus:ring-2 focus:ring-nw-blue focus:border-transparent dark:bg-gray-700 dark:text-white"
              >
                <option value="Unspecified">Unspecified</option>
                <option value="Attack">Attack</option>
                <option value="Defense">Defense</option>
              </select>
            </div>
            {/if}
          </div>
        </div>
        
<<<<<<< HEAD
        <!-- Association + Character/Server selection -->
        <div class="grid grid-cols-1 md:grid-cols-3 gap-4">
          <div>
            <label for="assoc_mode" class="block text-sm font-medium text-gray-700 dark:text-gray-300 mb-2">Association</label>
            <select
              id="assoc_mode"
              bind:value={association_mode}
              on:change={(e)=>{
                if (association_mode === 'byCharacter') {
                  if (!formData.character_id && characters.length>0) { formData.character_id = characters[0].id; syncServerFromCharacter() }
                } else if (association_mode === 'byServer') {
                  formData.character_id = null
                  if (!formData.server_name && servers.length>0) { formData.server_name = servers[0].name; handleServerChange({ target: { value: formData.server_name }}) }
                } else {
                  formData.character_id = null
                  formData.server_name = ''
                }
              }}
              class="w-full px-3 py-2 border border-gray-300 dark:border-gray-600 rounded-md focus:outline-none focus:ring-2 focus:ring-nw-blue focus:border-transparent dark:bg-gray-700 dark:text-white"
            >
              <option value="byCharacter">By Character</option>
              <option value="byServer">By Server</option>
              <option value="none">None</option>
            </select>
          </div>
          {#if association_mode === 'byCharacter'}
          <div class="md:col-span-2">
            <label for="character_id" class="block text-sm font-medium text-gray-700 dark:text-gray-300 mb-2">Character *</label>
            <select
              id="character_id"
              bind:value={formData.character_id}
              on:change={handleCharacterChange}
              class="w-full px-3 py-2 border border-gray-300 dark:border-gray-600 rounded-md focus:outline-none focus:ring-2 focus:ring-nw-blue focus:border-transparent dark:bg-gray-700 dark:text-white"
              class:border-red-500={errors.character_id}
              required
            >
              <option value="">Select character</option>
              {#each characters as character}
                <option value={character.id}>{character.name} ({character.server_name})</option>
              {/each}
            </select>
=======
        <!-- Character (server inferred) -->
        <div>
            <label for="character_id" class="block text-sm font-medium text-gray-700 dark:text-gray-300 mb-2">
              Character *
            </label>
            <div class="w-full">
              <CharacterSelect characters={characters} bind:value={formData.character_id} placeholder="Select character" on:change={handleCharacterChange} />
            </div>
>>>>>>> db570e53
            {#if errors.character_id}
              <p class="mt-1 text-sm text-red-600 dark:text-red-400">{errors.character_id}</p>
            {/if}
          </div>
          {:else if association_mode === 'byServer'}
          <div class="md:col-span-2">
            <label for="server_name" class="block text-sm font-medium text-gray-700 dark:text-gray-300 mb-2">Server *</label>
            <select
              id="server_name"
              bind:value={formData.server_name}
              on:change={handleServerChange}
              class="w-full px-3 py-2 border border-gray-300 dark:border-gray-600 rounded-md focus:outline-none focus:ring-2 focus:ring-nw-blue focus:border-transparent dark:bg-gray-700 dark:text-white"
              class:border-red-500={errors.server_name}
              required
            >
              <option value="">Select server</option>
              {#each servers as s}
                <option value={s.name}>{s.name} ({s.region})</option>
              {/each}
            </select>
            {#if errors.server_name}
              <p class="mt-1 text-sm text-red-600 dark:text-red-400">{errors.server_name}</p>
            {/if}
          </div>
          {/if}
        </div>

        
        
        <!-- Event Time and Participation Status -->
        <div class="grid grid-cols-1 md:grid-cols-2 gap-4">
          <div>
            <div class="flex items-center justify-between mb-2">
              <label for="event_time" class="block text-sm font-medium text-gray-700 dark:text-gray-300">
                Event Time *
              </label>
              <div class="inline-flex rounded-md border border-gray-300 dark:border-gray-600 overflow-hidden">
                <button type="button" class={`px-3 py-1 text-xs ${timeMode === 'local' ? 'bg-gray-200 dark:bg-gray-600 text-gray-900 dark:text-white' : 'bg-white dark:bg-gray-700 text-gray-700 dark:text-gray-300'}`} on:click={() => timeMode = 'local'} aria-pressed={timeMode === 'local'}>
                  Local Time
                </button>
                <button type="button" class={`px-3 py-1 text-xs border-l border-gray-300 dark:border-gray-600 ${timeMode === 'server' ? 'bg-gray-200 dark:bg-gray-600 text-gray-900 dark:text-white' : 'bg-white dark:bg-gray-700 text-gray-700 dark:text-gray-300'} ${!canUseServerTime ? 'opacity-50 cursor-not-allowed' : ''}`} on:click={() => { if (canUseServerTime) timeMode = 'server' }} aria-pressed={timeMode === 'server'} disabled={!canUseServerTime}>
                  Server Time
                </button>
              </div>
            </div>
            <input
              type="datetime-local"
              id="event_time"
              bind:value={formData.event_time}
              class="w-full px-3 py-2 border border-gray-300 dark:border-gray-600 rounded-md focus:outline-none focus:ring-2 focus:ring-nw-blue focus:border-transparent dark:bg-gray-700 dark:text-white"
              class:border-red-500={errors.event_time}
              required
            />
            <div class="mt-1 text-[11px] text-gray-500 dark:text-gray-400">
              {#if timeMode === 'server'}
                {#if association_mode === 'byCharacter'}
                  Using server timezone from character: {characters.find(c => c.id === parseInt(formData.character_id))?.server_timezone || formData.timezone}
                {:else if association_mode === 'byServer'}
                  Using selected server timezone: {servers.find(s => s.name === formData.server_name)?.timezone || formData.timezone}
                {:else}
                  Server time requires a character or server association.
                {/if}
              {:else}
                Using your local timezone: {Intl.DateTimeFormat().resolvedOptions().timeZone}
              {/if}
            </div>
            {#if errors.event_time}
              <p class="mt-1 text-sm text-red-600 dark:text-red-400">{errors.event_time}</p>
            {/if}
          </div>
          
          <div>
            <label for="participation_status" class="block text-sm font-medium text-gray-700 dark:text-gray-300 mb-2">
              Participation Status
            </label>
            <select
              id="participation_status"
              bind:value={formData.participation_status}
              class="w-full px-3 py-2 border border-gray-300 dark:border-gray-600 rounded-md focus:outline-none focus:ring-2 focus:ring-nw-blue focus:border-transparent dark:bg-gray-700 dark:text-white"
            >
              {#each participationStatuses as status}
                <option value={status}>{status}</option>
              {/each}
            </select>
          </div>
        </div>
        
        <!-- Location -->
        <div>
          <label for="location" class="block text-sm font-medium text-gray-700 dark:text-gray-300 mb-2">
            Location
          </label>
          <input
            type="text"
            id="location"
            bind:value={formData.location}
            class="w-full px-3 py-2 border border-gray-300 dark:border-gray-600 rounded-md focus:outline-none focus:ring-2 focus:ring-nw-blue focus:border-transparent dark:bg-gray-700 dark:text-white"
            placeholder="Enter location"
          />
        </div>
        
        <!-- Description -->
        <div>
          <label for="description" class="block text-sm font-medium text-gray-700 dark:text-gray-300 mb-2">
            Description
          </label>
          <textarea
            id="description"
            bind:value={formData.description}
            rows="3"
            class="w-full px-3 py-2 border border-gray-300 dark:border-gray-600 rounded-md focus:outline-none focus:ring-2 focus:ring-nw-blue focus:border-transparent dark:bg-gray-700 dark:text-white"
            placeholder="Enter event description"
          ></textarea>
        </div>
        
        <!-- Notifications -->
        <div class="space-y-4">
          <div class="flex items-center">
            <input
              type="checkbox"
              id="notification_enabled"
              bind:checked={formData.notification_enabled}
              class="w-4 h-4 text-nw-blue bg-gray-100 border-gray-300 rounded focus:ring-nw-blue focus:ring-2 dark:bg-gray-700 dark:border-gray-600"
            />
            <label for="notification_enabled" class="ml-2 text-sm font-medium text-gray-700 dark:text-gray-300">
              Enable notifications
            </label>
          </div>
          
          {#if formData.notification_enabled}
            <div>
              <label for="notification_minutes" class="block text-sm font-medium text-gray-700 dark:text-gray-300 mb-2">
                Notify me (minutes before event)
              </label>
              <input
                type="number"
                id="notification_minutes"
                bind:value={formData.notification_minutes}
                min="0"
                max="1440"
                class="w-full px-3 py-2 border border-gray-300 dark:border-gray-600 rounded-md focus:outline-none focus:ring-2 focus:ring-nw-blue focus:border-transparent dark:bg-gray-700 dark:text-white"
                class:border-red-500={errors.notification_minutes}
              />
              {#if errors.notification_minutes}
                <p class="mt-1 text-sm text-red-600 dark:text-red-400">{errors.notification_minutes}</p>
              {/if}
            </div>
          {/if}
        </div>
      </form>
      
      <!-- Footer -->
      <div class="flex items-center justify-between p-6 border-t border-gray-200 dark:border-gray-700">
        <div>
          {#if !isCreating}
            <button
              type="button"
              on:click={handleDelete}
              class="px-4 py-2 text-sm font-medium text-white bg-red-600 rounded-md hover:bg-red-700 focus:outline-none focus:ring-2 focus:ring-red-500 focus:ring-offset-2 transition-colors"
            >
              Delete Event
            </button>
          {/if}
        </div>
        
        <div class="flex items-center space-x-3">
          <button
            type="button"
            on:click={handleCancel}
            class="px-4 py-2 text-sm font-medium text-gray-700 dark:text-gray-300 bg-white dark:bg-gray-700 border border-gray-300 dark:border-gray-600 rounded-md hover:bg-gray-50 dark:hover:bg-gray-600 focus:outline-none focus:ring-2 focus:ring-nw-blue focus:ring-offset-2 transition-colors"
          >
            Cancel
          </button>
          <button
            type="submit"
            form="eventForm"
            class="px-4 py-2 text-sm font-medium text-white bg-nw-blue rounded-md hover:bg-blue-700 focus:outline-none focus:ring-2 focus:ring-blue-500 focus:ring-offset-2 transition-colors disabled:opacity-60"
            disabled={!isValid || submitting}
          >
            {isCreating ? 'Create Event' : 'Update Event'}
          </button>
        </div>
      </div>
    </div>
  </div>
{/if}

<style>
  /* Custom scrollbar for modal */
  .overflow-y-auto::-webkit-scrollbar {
    width: 8px;
  }
  
  .overflow-y-auto::-webkit-scrollbar-track {
    background: #f1f1f1;
  }
  
  .overflow-y-auto::-webkit-scrollbar-thumb {
    background: #888;
    border-radius: 4px;
  }
  
  .overflow-y-auto::-webkit-scrollbar-thumb:hover {
    background: #555;
  }
</style> <|MERGE_RESOLUTION|>--- conflicted
+++ resolved
@@ -524,7 +524,6 @@
           </div>
         </div>
         
-<<<<<<< HEAD
         <!-- Association + Character/Server selection -->
         <div class="grid grid-cols-1 md:grid-cols-3 gap-4">
           <div>
@@ -553,29 +552,9 @@
           {#if association_mode === 'byCharacter'}
           <div class="md:col-span-2">
             <label for="character_id" class="block text-sm font-medium text-gray-700 dark:text-gray-300 mb-2">Character *</label>
-            <select
-              id="character_id"
-              bind:value={formData.character_id}
-              on:change={handleCharacterChange}
-              class="w-full px-3 py-2 border border-gray-300 dark:border-gray-600 rounded-md focus:outline-none focus:ring-2 focus:ring-nw-blue focus:border-transparent dark:bg-gray-700 dark:text-white"
-              class:border-red-500={errors.character_id}
-              required
-            >
-              <option value="">Select character</option>
-              {#each characters as character}
-                <option value={character.id}>{character.name} ({character.server_name})</option>
-              {/each}
-            </select>
-=======
-        <!-- Character (server inferred) -->
-        <div>
-            <label for="character_id" class="block text-sm font-medium text-gray-700 dark:text-gray-300 mb-2">
-              Character *
-            </label>
             <div class="w-full">
               <CharacterSelect characters={characters} bind:value={formData.character_id} placeholder="Select character" on:change={handleCharacterChange} />
             </div>
->>>>>>> db570e53
             {#if errors.character_id}
               <p class="mt-1 text-sm text-red-600 dark:text-red-400">{errors.character_id}</p>
             {/if}
